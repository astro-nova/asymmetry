import numpy as np
import photutils as phot
import warnings
from scipy import optimize as opt
from skimage import transform as T
from skimage import measure
from scipy import fft
from scipy.interpolate import griddata
from astropy.stats import sigma_clipped_stats, gaussian_fwhm_to_sigma
from astropy.convolution import Gaussian2DKernel
from scipy.signal import savgol_filter
from astropy.stats import gaussian_fwhm_to_sigma

# def _sky_properties(img, bg_size, a_type='cas'):
#     """Calculates the sky asymmetry and flux.
#     IN PROGRESS: right now, just draws a sky box in the bottom-left corner. 
#     The "rotated" background is simply reflected, works for a Gaussian case.
#     TODO: estimate bg asymmetry properly.

#     Args:
#         img (np.array): an NxN image array
#         bg_size (int): size of the square skybox
#         a_type (str): formula to use, 'cas' or 'squared'

#     Returns:
#         sky_a (int): asymmetry of the background per pixel
#         sky_norm (int): average background normalization per pixel (<|sky|> or <sky^2>)
#     """

#     assert a_type in ['cas', 'squared', 'cas_corr'], 'a_type should be "cas" or "squared"'

#     # Get the skybox and rotate it
#     sky = img[:bg_size, :bg_size]
#     sky_rotated = sky[::-1]
#     sky_size = sky.shape[0]*sky.shape[1]

#     # Calculate asymmetry in the skybox
#     if a_type == 'cas':
#         sky_a = np.sum(np.abs(sky - sky_rotated))
#         sky_norm = np.mean(np.abs(sky))

#     elif a_type == 'squared':
#         sky_a = 10*np.sum((sky-sky_rotated)**2)
#         sky_norm = np.mean(sky**2)

#     elif a_type == 'cas_corr':
#         sky_a = np.sum(np.abs(sky - sky_rotated))
#         sky_norm = np.mean(sky)
#     sky_std = np.std(sky)

#     # Calculate per pixel
#     sky_a /= sky_size

#     return sky_a, sky_norm, sky_std

def _sky_properties(img, mask, a_type='cas'):
    
    bgmean, bgmed, bgsd = sigma_clipped_stats(img, mask=mask)
    if a_type == 'cas':
        sky_a = 1.6*bgsd
        sky_norm = 0.8*bgsd 
    elif a_type == 'cas_corr':
        sky_a = 1.6*bgsd
        sky_norm = 0
    elif a_type == 'squared':
        sky_a = 20*bgsd**2
        sky_norm = bgsd**2
    return sky_a, sky_norm, bgsd





def _asymmetry_center(img, ap_size, sky_a, 
                        a_type='cas_corr', e=0, theta=0,
                        optimizer='Nelder-Mead', xtol=0.5, atol=0.1):
    """Find the rotation center that minimizes asymmetry. 
    To speed up, only use the skybox background, not the annulus.
    Use the adaptive CAS asymmetry as it's the fastest.
    """

    # Initial guess for the A center: center of flux^2. 
    # Note: usually center of flux is used instead. It is often a local maximum, so the optimizer
    # can move towards a local minimum instead of the correct one. Center of flux^2 puts
    # more weight on the central object and avoids placing the first guess on a local max.
    M = measure.moments(img**2, order=2)
    x0 = (M[0, 1] / M[0, 0], M[1, 0] / M[0, 0])

    # Find the minimum of corrected |A|
    res = opt.minimize(
        
        _asymmetry_func, x0=x0, method=optimizer,
        options={
            'xatol': xtol, 'fatol' : atol
        },
        args=(img, ap_size, a_type, 'skybox', sky_a, 0, None, 'residual', e, theta))
    x0 = res.x
    return x0


def _asymmetry_func(center, img, ap_size, mask=None,
        a_type='cas', sky_type='skybox', sky_a=None, sky_norm=None, 
        sky_annulus=(1.5, 3), bg_corr='full',
        e=0, theta=0
    ):
    """Calculate asymmetry of the image rotated 180 degrees about a given
    center. This function is minimized in get_asymmetry to find the A center.

    TODO: get rid of the factor of 10
    
    Args:
        center (np.array): [x0, y0] coordinates of the asymmetry center.
        img (np.array): an NxN image array.
        ap_size (float): aperture size in pixels.
        a_type (str): formula to use, 'cas' or 'squared'.
        bg_corr (str): 
            The way to correct for background between 'none', 'residual', 'full'.
            If 'none', backgorund A is not subtracted. If 'residual', background 
            A is subtracted from the residual term but not the total flux. 
            If 'full', background contribution to the residual AND the total
            flux is subtracted.
        sky_type (str): 'skybox' or 'annulus'.
            If 'skybox', sky A is calculated in a random skybox in the image. 
            If 'annulus', global sky A is calculated in an annulus around the 
            source. Sky is rotated with the image. 
        sky_a (float): 
            For sky_type=='skybox'. 
            Background A calculated in _sky_properties. 
        sky_norm (float): 
            For sky_type=='skybox'. 
            The contribution of the sky to the normalization, calculated in _sky_properties.
        sky_annulus (float, float):
            For sky_type == 'annulus'.
            The sky A is calculated within a*ap_size and b*ap_size, where (a, b) are given here.
        e (float): ellipticity for an elliptical aperture (Default: 0 , circular).
        theta (float): rotation angle for elliptical apertures (Default: 0).

    Returns:
        a (float): asymmetry value
    """

    # Input checks
    assert a_type in ['cas', 'squared', 'cas_corr'], 'a_type should be "cas" or "squared"'
    assert bg_corr in ['none', 'residual', 'full'], 'bg_corr should be "none", "residual", or "full".'
    assert sky_type in ['skybox', 'annulus'], 'sky_type should be "skybox" or "annulus".'

    # Rotate the image about asymmetry center
    img_rotated = T.rotate(img, 180, center=center, order=3)
    mask_rotated = T.rotate(mask, 180, center=center, order=0)
    mask = mask.astype(bool) | mask_rotated.astype(bool)

    # Define the aperture
    ap = phot.EllipticalAperture(
        center, a=ap_size, b=ap_size*(1-e), theta=theta)
    ap_area = ap.do_photometry(np.ones_like(img), mask=mask)[0][0]

    # Calculate asymmetry of the image
    if a_type == 'cas':
        total_flux = ap.do_photometry(np.abs(img), mask=mask)[0][0]
        residual = ap.do_photometry(np.abs(img-img_rotated), mask=mask)[0][0]
    elif a_type == 'squared':
        total_flux = ap.do_photometry(img**2, mask=mask)[0][0]
        residual = 10*ap.do_photometry((img-img_rotated)**2, mask=mask)[0][0]
    elif a_type == 'cas_corr':
        total_flux = ap.do_photometry(img, mask=mask)[0][0]
        residual = ap.do_photometry(np.abs(img-img_rotated), mask=mask)[0][0]


    # Calculate sky asymmetry if sky_type is "annulus"
    if sky_type == 'annulus':
        ap_sky = phot.EllipticalAnnulus(
            center, a_in=ap_size*sky_annulus[0], a_out=ap_size*sky_annulus[1],
            b_out=ap_size*sky_annulus[1]*(1-e), theta=theta
        )
        sky_area = ap_sky.do_photometry(np.ones_like(img), mask=mask)[0][0]
        if a_type =='cas':
            sky_a = ap_sky.do_photometry(np.abs(img-img_rotated), mask=mask)[0][0] / sky_area
            sky_norm = ap_sky.do_photometry(np.abs(img), mask=mask)[0][0] / sky_area
        elif a_type == 'squared':
            sky_a = 10*ap_sky.do_photometry((img-img_rotated)**2, mask=mask)[0][0] / sky_area
            sky_norm = ap_sky.do_photometry(img**2, mask=mask)[0][0] / sky_area
        elif a_type == 'cas_corr':
            sky_a = ap_sky.do_photometry(np.abs(img-img_rotated), mask=mask)[0][0] / sky_area
            sky_norm = ap_sky.do_photometry(img, mask=mask)[0][0] / sky_area

    
    # Correct for the background
    if bg_corr == 'none':
        a = residual / total_flux
    elif bg_corr == 'residual':
        # print(residual, ap_area*sky_a, total_flux, ap_area*sky_norm)
        a = (residual - ap_area*sky_a) / total_flux
    elif bg_corr == 'full':
        a = (residual - ap_area*sky_a) / (total_flux - ap_area*sky_norm)

    return a


def get_asymmetry(
        img, ap_size, mask=None, a_type='cas', 
        sky_type='skybox', bg_size=50, sky_annulus=(1.5,3), bg_corr='residual', 
        e=0, theta=0, 
        optimizer='Nelder-Mead', xtol=0.5, atol=0.1
    ):
    """Finds asymmetry of an image by optimizing the rotation center
    that minimizes the asymmetry calculated in _asymmetry_func. 
    Uses Nelder-Mead optimization from SciPy, same as statmorph.
    
    Args:
        img (np.array): an NxN image array.
        ap_size (float): aperture size in pixels.
        a_type (str): formula to use, 'cas' or 'squared'.
        sky_type (str): 'skybox' or 'annulus'.
            If 'skybox', sky A is calculated in a random skybox in the image. 
            If 'annulus', global sky A is calculated in an annulus around the 
            source. Sky is rotated with the image. 
        bg_size (int): For sky_type == 'skybox'. size of the square skybox
        sky_annulus (float, float):
            For sky_type == 'annulus'.
            The sky A is calculated within a*ap_size and b*ap_size, where (a, b) are given here.
        bg_corr (str): 
            The way to correct for background between 'none', 'residual', 'full'.
            If 'none', backgorund A is not subtracted. If 'residual', background 
            A is subtracted from the residual term but not the total flux. 
            If 'full', background contribution to the residual AND the total
            flux is subtracted.
        e (float): ellipticity for an elliptical aperture (Default: 0 , circular).
        theta (float): rotation angle for elliptical apertures (Default: 0).
        xtol (float): desired tolerancein x when minimizing A. 
            Since we don't interpolate when rotating, setting smaller values
            than 0.5 (half-pixel precision) doesn't make too much sense. 
            SM value is 1e-6.
        atoal (float): desired tolerance in asymmetry.

    Returns:
        a (float): asymmetry value
        center (np.array): [x, y] coordinates of the optimum asymmetry center
    """
    # TODO: add desired tolerance as an input parameter
    if mask is None:
        mask = np.zeros_like(img)

    # Calculate the background asymmetry and normalization
    sky_a, sky_norm, bgsd = _sky_properties(img, mask, a_type)



    x0 = np.array([img.shape[1]/2, img.shape[0]/2], dtype=int)
    res = opt.minimize(
        
        _asymmetry_func, x0=x0, method=optimizer,
        options={
            'xatol': xtol, 'fatol' : atol
        },
        args=(img, ap_size, mask, a_type, 'skybox', sky_a, sky_norm, 0, bg_corr, e, theta))


    a = _asymmetry_func(res.x, img, ap_size, mask, a_type, sky_type, sky_a, sky_norm, sky_annulus, bg_corr, e, theta)
    center = res.x

    # x0 = np.array([img.shape[1]/2, img.shape[0]/2], dtype=int)
    # a = _asymmetry_func(x0, img, ap_size, a_type, sky_type, sky_a, sky_norm, sky_annulus, bg_corr, e, theta)
    # center = x0

    return a, center


def get_residual(image, center, a_type): 
    """Utility function that rotates the image about the center and gets the residual
    according to an asymmetry definition given by a_type."""

    assert a_type in ['cas', 'squared'], 'a_type should be "cas" or "squared"'
    img_rotated = T.rotate(image, 180, center=center)
    residual = image - img_rotated

    if a_type == 'cas':
        return np.abs(residual)
    elif a_type == 'squared':
        return residual**2


def _fit_snr_old(img_fft, noise_fft, snr_thresh=3, quant_thresh=0.98):
    """Given an FFT of an image and a noise level, estimate SNR(omega)
    by interpolating high SNR regions and setting high-frequency SNR to 1k less than SNR max.
    """
    

    # Calculate from the image SNR
    snr = np.abs(img_fft) / noise_fft
    snr_min = np.log10(np.max(snr)) - 4  # Minimum SNR is 100000 times dimmer than the center
    
    # Only look at one quarter of the array (FFT is reflected along x and y)
    xc = int(img_fft.shape[0]/2)
    snr_corner = snr[:xc, :xc]
    
    # Image x, y arrays as placeholders
    xs = np.arange(xc+1)
    XS, YS = np.meshgrid(xs, xs)
    
    # Choose indices where SNR is high 
    snr_lim = np.quantile(snr_corner, quant_thresh)
    snr_lim = np.max([snr_lim, snr_thresh])
    good_ids = np.nonzero(snr_corner > snr_lim)
    good_log_snr = np.log10(snr_corner[good_ids])
    
    # Select regions dominated by noise and set their SNR to snr_min
    noise_ids = np.nonzero(snr_corner < 1)   
    noise_log_snr = snr_min*np.ones(len(noise_ids[0]))

    # SNR array to interpolate
    log_snr = np.concatenate((good_log_snr, noise_log_snr))
    snr_ids = np.hstack((good_ids, noise_ids))
    snr_ids = (snr_ids[0], snr_ids[1])
    xs = XS[snr_ids]
    ys = YS[snr_ids]

    # Add a low SNR at highest frequency edges to help interpolation
    boundaries = np.arange(xc+1)
    xs = np.concatenate((xs, np.ones_like(boundaries)*(xc+1), boundaries))
    ys = np.concatenate((ys, boundaries, np.ones_like(boundaries)*(xc+1)))
    log_snr = np.concatenate((log_snr, snr_min*np.ones_like(boundaries), snr_min*np.ones_like(boundaries)))

    # Interpolate
    snr_grid = griddata((xs, ys), log_snr, (XS, YS), method='linear')
    

    # Expand the grid (corner) back to the original shape by doubling in X and Y
    j = -1 
    k = -1 if (snr.shape[0] % 2 == 1) else -2
    fit_snr = np.ones_like(snr)
    fit_snr[:xc,:xc] = snr_grid[:j, :j]
    fit_snr[xc:,:xc] = snr_grid[k::-1, :j]
    fit_snr[:xc,xc:] = snr_grid[:j, k::-1]
    fit_snr[xc:,xc:] = snr_grid[k::-1, k::-1]
    
    # Undo the log
    fit_snr = np.power(10, fit_snr)

    # Rewrite the good SNR regions with real values
    good_ids = np.nonzero(snr > snr_lim)
    fit_snr[good_ids] = snr[good_ids]
    
    return fit_snr




def _fit_snr_old(img_fft, noise_fft, snr_thresh=3, quant_thresh=0.98):
    """Given an FFT of an image and a noise level, estimate SNR(omega)
    by interpolating high SNR regions and setting high-frequency SNR to 1k less than SNR max.
    """
    

    # Calculate from the image SNR
    snr = np.abs(img_fft) / noise_fft
    snr_min = np.log10(np.max(snr)) - 4  # Minimum SNR is 100000 times dimmer than the center
    
    # Only look at one quarter of the array (FFT is reflected along x and y)
    xc = int(img_fft.shape[0]/2)
    snr_corner = snr[:xc, :xc]
    
    # Image x, y arrays as placeholders
    xs = np.arange(xc+1)
    XS, YS = np.meshgrid(xs, xs)
    
    # Choose indices where SNR is high 
    snr_lim = np.quantile(snr_corner, quant_thresh)
    snr_lim = np.max([snr_lim, snr_thresh])
    good_ids = np.nonzero(snr_corner > snr_lim)
    good_log_snr = np.log10(snr_corner[good_ids])
    
    # Select regions dominated by noise and set their SNR to snr_min
    noise_ids = np.nonzero(snr_corner < 1)   
    noise_log_snr = snr_min*np.ones(len(noise_ids[0]))

    # SNR array to interpolate
    log_snr = np.concatenate((good_log_snr, noise_log_snr))
    snr_ids = np.hstack((good_ids, noise_ids))
    snr_ids = (snr_ids[0], snr_ids[1])
    xs = XS[snr_ids]
    ys = YS[snr_ids]

    # Add a low SNR at highest frequency edges to help interpolation
    boundaries = np.arange(xc+1)
    xs = np.concatenate((xs, np.ones_like(boundaries)*(xc+1), boundaries))
    ys = np.concatenate((ys, boundaries, np.ones_like(boundaries)*(xc+1)))
    log_snr = np.concatenate((log_snr, snr_min*np.ones_like(boundaries), snr_min*np.ones_like(boundaries)))

    # Interpolate
    snr_grid = griddata((xs, ys), log_snr, (XS, YS), method='linear')
    

    # Expand the grid (corner) back to the original shape by doubling in X and Y
    j = -1 
    k = -1 if (snr.shape[0] % 2 == 1) else -2
    fit_snr = np.ones_like(snr)
    fit_snr[:xc,:xc] = snr_grid[:j, :j]
    fit_snr[xc:,:xc] = snr_grid[k::-1, :j]
    fit_snr[:xc,xc:] = snr_grid[:j, k::-1]
    fit_snr[xc:,xc:] = snr_grid[k::-1, k::-1]
    
    # Undo the log
    fit_snr = np.power(10, fit_snr)

    # Rewrite the good SNR regions with real values
    good_ids = np.nonzero(snr > snr_lim)
    fit_snr[good_ids] = snr[good_ids]
    
    return fit_snr


def _fit_snr(img_fft, noise_fft, psf_fft, snr_thresh=5, quant_thresh=0.8):
    """Given an FFT of an image and a noise level, estimate SNR(omega)
    by interpolating high SNR regions and setting high-frequency SNR to 1k less than SNR max.
    """
    
    snr_fft = np.abs(img_fft) / np.abs(noise_fft)

    # Calculate from the image SNR
    snr_med = np.median(np.abs(snr_fft))
    snr_min = np.min([np.log10(np.max(snr_fft))-3, np.log10(snr_med)])  # Minimum SNR is 1000 times dimmer than the center
    
    # Only look at one quarter of the array (FFT is reflected along x and y)
    xc = int(img_fft.shape[0]/2)
    snr_corner = snr_fft[:xc, :xc]
    
    # Image x, y arrays as placeholders
    xs = np.arange(xc+1)
    XS, YS = np.meshgrid(xs, xs)
    
#     # Choose indices where SNR is high 
    snr_lim = np.quantile(snr_corner, quant_thresh)
    snr_lim = np.max([snr_lim, snr_thresh])
    good_ids = np.nonzero(snr_corner > snr_lim)
    good_log_snr = np.log10(snr_corner[good_ids])

    # SNR array to interpolate
    log_snr = good_log_snr
    snr_ids = good_ids
    snr_ids = (snr_ids[0], snr_ids[1])
    xs = XS[snr_ids]
    ys = YS[snr_ids]

    # Add a low SNR at highest frequency edges to help interpolation
    boundaries = np.arange(xc+1)
    xs = np.concatenate((xs, np.ones_like(boundaries)*(xc+1), boundaries))
    ys = np.concatenate((ys, boundaries, np.ones_like(boundaries)*(xc+1)))
    log_snr = np.concatenate((log_snr, snr_min*np.ones_like(boundaries), snr_min*np.ones_like(boundaries)))

    # Interpolate
    snr_grid = griddata((xs, ys), log_snr, (XS, YS), method='linear')
    
    # Expand the grid (corner) back to the original shape by doubling in X and Y
    j = -1 
    k = -1 if (snr_fft.shape[0] % 2 == 1) else -2
    fit_snr = np.ones_like(snr_fft)
    fit_snr[:xc,:xc] = snr_grid[:j, :j]
    fit_snr[xc:,:xc] = snr_grid[k::-1, :j]
    fit_snr[:xc,xc:] = snr_grid[:j, k::-1]
    fit_snr[xc:,xc:] = snr_grid[k::-1, k::-1]
    
    # Undo the log
    fit_snr = np.power(10, fit_snr)

    # Rewrite the good SNR regions with real values
    good_ids = np.nonzero(snr_fft > snr_lim)
    fit_snr[good_ids] = snr_fft[good_ids]
    
    # Correct the SNR by the PSF
    fit_snr = fit_snr / ( psf_fft + 1/fit_snr )
    
    return fit_snr

def fourier_deconvolve(img, psf, noise, convolve_nyquist=False, perfect_pxscale=0.1):
    """Performs deconvolution of the image by dividing by SNR-weighted
    PSF in the Fourier space. Similar to Wiener transform excep the noise
    level is retained in the deconvolved image.
    
    TODO: right now, all input arrays are square, should deal with non-square images
    Args:
        img (np.ndarray): NxN image array 
        psf (np.ndarray): NxN normalized PSF
        sky_sigma (float): estimate of the sky standard deviation
        convolve_nyquist (bool): if True, convolve the final image with a 2px PSF to reduce artifacts
    Returns:
        img_deconv (np.ndarray): NxN deconvolved image
    """

    # Transform the image and the PSF
    img_fft = fft.fft2(img, norm='ortho')
    psf_fft = fft.fft2(fft.ifftshift(psf), norm='backward')

    # Calculate the noise array & transform
    # noise = np.sqrt(img + sky_sigma**2)
    noise = np.random.normal(loc=0, scale=np.abs(noise), size=img.shape)
    noise_fft = np.abs(fft.fft2(noise, norm='ortho'))
    # Smooth the noise map
    filtsize = max([3,int(noise_fft.shape[0]*0.1)])
    noise_fft = savgol_filter(noise_fft, axis=0, window_length=filtsize, polyorder=2)
    noise_fft = savgol_filter(noise_fft, axis=1, window_length=filtsize, polyorder=2)


    # Get the SNR
    snr = _fit_snr(img_fft, noise_fft, psf_fft)

    # If True, convolve with a narrow PSF - with FWHM = 3 x pxscale
    if convolve_nyquist:
<<<<<<< HEAD
        nyquist_size = 3*gaussian_fwhm_to_sigma
=======
        nyquist_size = 3*gaussian_fwhm_to_sigma # FWHM = 3 x pxscale, sigma ~ 0.4 x FWHM
>>>>>>> a0f40bc9
        nyquist_psf = Gaussian2DKernel(nyquist_size, x_size=img.shape[1], y_size=img.shape[0])
        nyquist_fft = fft.fft2(fft.ifftshift(nyquist_psf), norm='backward')
    else:
        nyquist_fft = 1

    # Deconvolve
    H = (nyquist_fft + 1/snr) / (psf_fft + 1/snr)
    img_corr = img_fft * H

    # Do an inverse transform
    img_deconv = np.real(fft.ifft2(img_corr, norm='ortho'))

    return img_deconv


def fourier_rescale(img, newshape):
    """Rescale the image to the desired pixel scale, preserving the noise level
    Args:
    
    Returns:
    """

    factor = img.shape[0]/newshape[0]
                                
    # If expanding the image, need to do this to avoid adding 
    # correlated noise. Populate high-frequencies with Gaussian noise
    if factor < 1:
        
        # Calculate the noise level
        bgsd = sigma_clipped_stats(img)[2] * factor 
        noise = np.random.normal(loc=0, scale=bgsd, size=(newshape[0],newshape[1]))
        noise_fft = fft.ifftshift(fft.fft2(noise, norm='backward'))

        # Rescale in the fourier domain. Normally, you would pad the frequency spectrum by 0s in the
        # New high-frequency pixels. We want to preserve noise (which exists on all scales), so add
        # Some noise in the high-frequency areas.
        # This gets rid of artifacts on the noise level that we have otherwise when we upscale by interpolation.
        img_fft = fft.fft2(img, norm='backward')
        img_fft = fft.ifftshift(img_fft)
        
        # Calculate the new size and pad the array with NaNs
        padsize = (newshape[0]-img.shape[0], newshape[1]-img.shape[1])
        img_zeros = np.pad(img_fft, (((padsize[0]+1)//2, padsize[0]//2), ((padsize[1]+1)//2, padsize[1]//2)), constant_values=np.nan)
        
        # Replace the NaNs with noise values and return back to spatial space
        nans = np.isnan(img_zeros)
        img_zeros[nans] = noise_fft[nans]
        img_fft = fft.fftshift(img_zeros)
        img_new = fft.ifft2(img_fft, norm='backward')

        
    # For downscaling, no need to worry about this
    else:
        img_new = T.resize(img, newshape) * factor**2
        
    return np.real(img_new)<|MERGE_RESOLUTION|>--- conflicted
+++ resolved
@@ -505,11 +505,7 @@
 
     # If True, convolve with a narrow PSF - with FWHM = 3 x pxscale
     if convolve_nyquist:
-<<<<<<< HEAD
-        nyquist_size = 3*gaussian_fwhm_to_sigma
-=======
         nyquist_size = 3*gaussian_fwhm_to_sigma # FWHM = 3 x pxscale, sigma ~ 0.4 x FWHM
->>>>>>> a0f40bc9
         nyquist_psf = Gaussian2DKernel(nyquist_size, x_size=img.shape[1], y_size=img.shape[0])
         nyquist_fft = fft.fft2(fft.ifftshift(nyquist_psf), norm='backward')
     else:
