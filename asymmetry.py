import numpy as np
import photutils as phot
import warnings
from scipy import optimize as opt
from skimage import transform as T
from skimage import measure
from scipy import fft
from scipy.interpolate import griddata
from astropy.stats import sigma_clipped_stats
from astropy.convolution import Gaussian2DKernel
from scipy.signal import savgol_filter

# def _sky_properties(img, bg_size, a_type='cas'):
#     """Calculates the sky asymmetry and flux.
#     IN PROGRESS: right now, just draws a sky box in the bottom-left corner. 
#     The "rotated" background is simply reflected, works for a Gaussian case.
#     TODO: estimate bg asymmetry properly.

#     Args:
#         img (np.array): an NxN image array
#         bg_size (int): size of the square skybox
#         a_type (str): formula to use, 'cas' or 'squared'

#     Returns:
#         sky_a (int): asymmetry of the background per pixel
#         sky_norm (int): average background normalization per pixel (<|sky|> or <sky^2>)
#     """

#     assert a_type in ['cas', 'squared', 'cas_corr'], 'a_type should be "cas" or "squared"'

#     # Get the skybox and rotate it
#     sky = img[:bg_size, :bg_size]
#     sky_rotated = sky[::-1]
#     sky_size = sky.shape[0]*sky.shape[1]

#     # Calculate asymmetry in the skybox
#     if a_type == 'cas':
#         sky_a = np.sum(np.abs(sky - sky_rotated))
#         sky_norm = np.mean(np.abs(sky))

#     elif a_type == 'squared':
#         sky_a = 10*np.sum((sky-sky_rotated)**2)
#         sky_norm = np.mean(sky**2)

#     elif a_type == 'cas_corr':
#         sky_a = np.sum(np.abs(sky - sky_rotated))
#         sky_norm = np.mean(sky)
#     sky_std = np.std(sky)

#     # Calculate per pixel
#     sky_a /= sky_size

#     return sky_a, sky_norm, sky_std

def _sky_properties(img, mask, a_type='cas'):
    
    bgmean, bgmed, bgsd = sigma_clipped_stats(img, mask=mask)
    if a_type == 'cas':
        sky_a = 1.6*bgsd
        sky_norm = 0.8*bgsd 
    elif a_type == 'cas_corr':
        sky_a = 1.6*bgsd
        sky_norm = 0
    elif a_type == 'squared':
        sky_a = 20*bgsd**2
        sky_norm = bgsd**2
    return sky_a, sky_norm, bgsd





def _asymmetry_center(img, ap_size, sky_a, 
                        a_type='cas_corr', e=0, theta=0,
                        optimizer='Nelder-Mead', xtol=0.5, atol=0.1):
    """Find the rotation center that minimizes asymmetry. 
    To speed up, only use the skybox background, not the annulus.
    Use the adaptive CAS asymmetry as it's the fastest.
    """

    # Initial guess for the A center: center of flux^2. 
    # Note: usually center of flux is used instead. It is often a local maximum, so the optimizer
    # can move towards a local minimum instead of the correct one. Center of flux^2 puts
    # more weight on the central object and avoids placing the first guess on a local max.
    M = measure.moments(img**2, order=2)
    x0 = (M[0, 1] / M[0, 0], M[1, 0] / M[0, 0])

    # Find the minimum of corrected |A|
    res = opt.minimize(
        
        _asymmetry_func, x0=x0, method=optimizer,
        options={
            'xatol': xtol, 'fatol' : atol
        },
        args=(img, ap_size, a_type, 'skybox', sky_a, 0, None, 'residual', e, theta))
    x0 = res.x
    return x0


def _asymmetry_func(center, img, ap_size, mask=None,
        a_type='cas', sky_type='skybox', sky_a=None, sky_norm=None, 
        sky_annulus=(1.5, 3), bg_corr='full',
        e=0, theta=0
    ):
    """Calculate asymmetry of the image rotated 180 degrees about a given
    center. This function is minimized in get_asymmetry to find the A center.

    TODO: get rid of the factor of 10
    
    Args:
        center (np.array): [x0, y0] coordinates of the asymmetry center.
        img (np.array): an NxN image array.
        ap_size (float): aperture size in pixels.
        a_type (str): formula to use, 'cas' or 'squared'.
        bg_corr (str): 
            The way to correct for background between 'none', 'residual', 'full'.
            If 'none', backgorund A is not subtracted. If 'residual', background 
            A is subtracted from the residual term but not the total flux. 
            If 'full', background contribution to the residual AND the total
            flux is subtracted.
        sky_type (str): 'skybox' or 'annulus'.
            If 'skybox', sky A is calculated in a random skybox in the image. 
            If 'annulus', global sky A is calculated in an annulus around the 
            source. Sky is rotated with the image. 
        sky_a (float): 
            For sky_type=='skybox'. 
            Background A calculated in _sky_properties. 
        sky_norm (float): 
            For sky_type=='skybox'. 
            The contribution of the sky to the normalization, calculated in _sky_properties.
        sky_annulus (float, float):
            For sky_type == 'annulus'.
            The sky A is calculated within a*ap_size and b*ap_size, where (a, b) are given here.
        e (float): ellipticity for an elliptical aperture (Default: 0 , circular).
        theta (float): rotation angle for elliptical apertures (Default: 0).

    Returns:
        a (float): asymmetry value
    """

    # Input checks
    assert a_type in ['cas', 'squared', 'cas_corr'], 'a_type should be "cas" or "squared"'
    assert bg_corr in ['none', 'residual', 'full'], 'bg_corr should be "none", "residual", or "full".'
    assert sky_type in ['skybox', 'annulus'], 'sky_type should be "skybox" or "annulus".'

    # Rotate the image about asymmetry center
    img_rotated = T.rotate(img, 180, center=center, order=3)
    mask_rotated = T.rotate(mask, 180, center=center, order=0)
    mask = mask.astype(bool) | mask_rotated.astype(bool)

    # Define the aperture
    ap = phot.EllipticalAperture(
        center, a=ap_size, b=ap_size*(1-e), theta=theta)
    ap_area = ap.do_photometry(np.ones_like(img), mask=mask)[0][0]

    # Calculate asymmetry of the image
    if a_type == 'cas':
        total_flux = ap.do_photometry(np.abs(img), mask=mask)[0][0]
        residual = ap.do_photometry(np.abs(img-img_rotated), mask=mask)[0][0]
    elif a_type == 'squared':
        total_flux = ap.do_photometry(img**2, mask=mask)[0][0]
        residual = 10*ap.do_photometry((img-img_rotated)**2, mask=mask)[0][0]
    elif a_type == 'cas_corr':
        total_flux = ap.do_photometry(img, mask=mask)[0][0]
        residual = ap.do_photometry(np.abs(img-img_rotated), mask=mask)[0][0]


    # Calculate sky asymmetry if sky_type is "annulus"
    if sky_type == 'annulus':
        ap_sky = phot.EllipticalAnnulus(
            center, a_in=ap_size*sky_annulus[0], a_out=ap_size*sky_annulus[1],
            b_out=ap_size*sky_annulus[1]*(1-e), theta=theta
        )
        sky_area = ap_sky.do_photometry(np.ones_like(img), mask=mask)[0][0]
        if a_type =='cas':
            sky_a = ap_sky.do_photometry(np.abs(img-img_rotated), mask=mask)[0][0] / sky_area
            sky_norm = ap_sky.do_photometry(np.abs(img), mask=mask)[0][0] / sky_area
        elif a_type == 'squared':
            sky_a = 10*ap_sky.do_photometry((img-img_rotated)**2, mask=mask)[0][0] / sky_area
            sky_norm = ap_sky.do_photometry(img**2, mask=mask)[0][0] / sky_area
        elif a_type == 'cas_corr':
            sky_a = ap_sky.do_photometry(np.abs(img-img_rotated), mask=mask)[0][0] / sky_area
            sky_norm = ap_sky.do_photometry(img, mask=mask)[0][0] / sky_area

    
    # Correct for the background
    if bg_corr == 'none':
        a = residual / total_flux
    elif bg_corr == 'residual':
        # print(residual, ap_area*sky_a, total_flux, ap_area*sky_norm)
        a = (residual - ap_area*sky_a) / total_flux
    elif bg_corr == 'full':
        a = (residual - ap_area*sky_a) / (total_flux - ap_area*sky_norm)

    return a


def get_asymmetry(
        img, ap_size, mask=None, a_type='cas', 
        sky_type='skybox', bg_size=50, sky_annulus=(1.5,3), bg_corr='residual', 
        e=0, theta=0, 
        optimizer='Nelder-Mead', xtol=0.5, atol=0.1
    ):
    """Finds asymmetry of an image by optimizing the rotation center
    that minimizes the asymmetry calculated in _asymmetry_func. 
    Uses Nelder-Mead optimization from SciPy, same as statmorph.
    
    Args:
        img (np.array): an NxN image array.
        ap_size (float): aperture size in pixels.
        a_type (str): formula to use, 'cas' or 'squared'.
        sky_type (str): 'skybox' or 'annulus'.
            If 'skybox', sky A is calculated in a random skybox in the image. 
            If 'annulus', global sky A is calculated in an annulus around the 
            source. Sky is rotated with the image. 
        bg_size (int): For sky_type == 'skybox'. size of the square skybox
        sky_annulus (float, float):
            For sky_type == 'annulus'.
            The sky A is calculated within a*ap_size and b*ap_size, where (a, b) are given here.
        bg_corr (str): 
            The way to correct for background between 'none', 'residual', 'full'.
            If 'none', backgorund A is not subtracted. If 'residual', background 
            A is subtracted from the residual term but not the total flux. 
            If 'full', background contribution to the residual AND the total
            flux is subtracted.
        e (float): ellipticity for an elliptical aperture (Default: 0 , circular).
        theta (float): rotation angle for elliptical apertures (Default: 0).
        xtol (float): desired tolerancein x when minimizing A. 
            Since we don't interpolate when rotating, setting smaller values
            than 0.5 (half-pixel precision) doesn't make too much sense. 
            SM value is 1e-6.
        atoal (float): desired tolerance in asymmetry.

    Returns:
        a (float): asymmetry value
        center (np.array): [x, y] coordinates of the optimum asymmetry center
    """
    # TODO: add desired tolerance as an input parameter
    if mask is None:
        mask = np.zeros_like(img)

    # Calculate the background asymmetry and normalization
    sky_a, sky_norm, bgsd = _sky_properties(img, mask, a_type)



    x0 = np.array([img.shape[1]/2, img.shape[0]/2], dtype=int)
    res = opt.minimize(
        
        _asymmetry_func, x0=x0, method=optimizer,
        options={
            'xatol': xtol, 'fatol' : atol
        },
        args=(img, ap_size, mask, a_type, 'skybox', sky_a, sky_norm, 0, bg_corr, e, theta))


    a = _asymmetry_func(res.x, img, ap_size, mask, a_type, sky_type, sky_a, sky_norm, sky_annulus, bg_corr, e, theta)
    center = res.x

    # x0 = np.array([img.shape[1]/2, img.shape[0]/2], dtype=int)
    # a = _asymmetry_func(x0, img, ap_size, a_type, sky_type, sky_a, sky_norm, sky_annulus, bg_corr, e, theta)
    # center = x0

    return a, center


def get_residual(image, center, a_type): 
    """Utility function that rotates the image about the center and gets the residual
    according to an asymmetry definition given by a_type."""

    assert a_type in ['cas', 'squared'], 'a_type should be "cas" or "squared"'
    img_rotated = T.rotate(image, 180, center=center)
    residual = image - img_rotated

    if a_type == 'cas':
        return np.abs(residual)
    elif a_type == 'squared':
        return residual**2


def _fit_snr_old(img_fft, noise_fft, snr_thresh=3, quant_thresh=0.98):
    """Given an FFT of an image and a noise level, estimate SNR(omega)
    by interpolating high SNR regions and setting high-frequency SNR to 1k less than SNR max.
    """
    

    # Calculate from the image SNR
    snr = np.abs(img_fft) / noise_fft
    snr_min = np.log10(np.max(snr)) - 4  # Minimum SNR is 100000 times dimmer than the center
    
    # Only look at one quarter of the array (FFT is reflected along x and y)
    xc = int(img_fft.shape[0]/2)
    snr_corner = snr[:xc, :xc]
    
    # Image x, y arrays as placeholders
    xs = np.arange(xc+1)
    XS, YS = np.meshgrid(xs, xs)
    
    # Choose indices where SNR is high 
    snr_lim = np.quantile(snr_corner, quant_thresh)
    snr_lim = np.max([snr_lim, snr_thresh])
    good_ids = np.nonzero(snr_corner > snr_lim)
    good_log_snr = np.log10(snr_corner[good_ids])
    
    # Select regions dominated by noise and set their SNR to snr_min
    noise_ids = np.nonzero(snr_corner < 1)   
    noise_log_snr = snr_min*np.ones(len(noise_ids[0]))

    # SNR array to interpolate
    log_snr = np.concatenate((good_log_snr, noise_log_snr))
    snr_ids = np.hstack((good_ids, noise_ids))
    snr_ids = (snr_ids[0], snr_ids[1])
    xs = XS[snr_ids]
    ys = YS[snr_ids]

    # Add a low SNR at highest frequency edges to help interpolation
    boundaries = np.arange(xc+1)
    xs = np.concatenate((xs, np.ones_like(boundaries)*(xc+1), boundaries))
    ys = np.concatenate((ys, boundaries, np.ones_like(boundaries)*(xc+1)))
    log_snr = np.concatenate((log_snr, snr_min*np.ones_like(boundaries), snr_min*np.ones_like(boundaries)))

    # Interpolate
    snr_grid = griddata((xs, ys), log_snr, (XS, YS), method='linear')
    

    # Expand the grid (corner) back to the original shape by doubling in X and Y
    j = -1 
    k = -1 if (snr.shape[0] % 2 == 1) else -2
    fit_snr = np.ones_like(snr)
    fit_snr[:xc,:xc] = snr_grid[:j, :j]
    fit_snr[xc:,:xc] = snr_grid[k::-1, :j]
    fit_snr[:xc,xc:] = snr_grid[:j, k::-1]
    fit_snr[xc:,xc:] = snr_grid[k::-1, k::-1]
    
    # Undo the log
    fit_snr = np.power(10, fit_snr)

    # Rewrite the good SNR regions with real values
    good_ids = np.nonzero(snr > snr_lim)
    fit_snr[good_ids] = snr[good_ids]
    
    return fit_snr




def _fit_snr_old(img_fft, noise_fft, snr_thresh=3, quant_thresh=0.98):
    """Given an FFT of an image and a noise level, estimate SNR(omega)
    by interpolating high SNR regions and setting high-frequency SNR to 1k less than SNR max.
    """
    

    # Calculate from the image SNR
    snr = np.abs(img_fft) / noise_fft
    snr_min = np.log10(np.max(snr)) - 4  # Minimum SNR is 100000 times dimmer than the center
    
    # Only look at one quarter of the array (FFT is reflected along x and y)
    xc = int(img_fft.shape[0]/2)
    snr_corner = snr[:xc, :xc]
    
    # Image x, y arrays as placeholders
    xs = np.arange(xc+1)
    XS, YS = np.meshgrid(xs, xs)
    
    # Choose indices where SNR is high 
    snr_lim = np.quantile(snr_corner, quant_thresh)
    snr_lim = np.max([snr_lim, snr_thresh])
    good_ids = np.nonzero(snr_corner > snr_lim)
    good_log_snr = np.log10(snr_corner[good_ids])
    
    # Select regions dominated by noise and set their SNR to snr_min
    noise_ids = np.nonzero(snr_corner < 1)   
    noise_log_snr = snr_min*np.ones(len(noise_ids[0]))

    # SNR array to interpolate
    log_snr = np.concatenate((good_log_snr, noise_log_snr))
    snr_ids = np.hstack((good_ids, noise_ids))
    snr_ids = (snr_ids[0], snr_ids[1])
    xs = XS[snr_ids]
    ys = YS[snr_ids]

    # Add a low SNR at highest frequency edges to help interpolation
    boundaries = np.arange(xc+1)
    xs = np.concatenate((xs, np.ones_like(boundaries)*(xc+1), boundaries))
    ys = np.concatenate((ys, boundaries, np.ones_like(boundaries)*(xc+1)))
    log_snr = np.concatenate((log_snr, snr_min*np.ones_like(boundaries), snr_min*np.ones_like(boundaries)))

    # Interpolate
    snr_grid = griddata((xs, ys), log_snr, (XS, YS), method='linear')
    

    # Expand the grid (corner) back to the original shape by doubling in X and Y
    j = -1 
    k = -1 if (snr.shape[0] % 2 == 1) else -2
    fit_snr = np.ones_like(snr)
    fit_snr[:xc,:xc] = snr_grid[:j, :j]
    fit_snr[xc:,:xc] = snr_grid[k::-1, :j]
    fit_snr[:xc,xc:] = snr_grid[:j, k::-1]
    fit_snr[xc:,xc:] = snr_grid[k::-1, k::-1]
    
    # Undo the log
    fit_snr = np.power(10, fit_snr)

    # Rewrite the good SNR regions with real values
    good_ids = np.nonzero(snr > snr_lim)
    fit_snr[good_ids] = snr[good_ids]
    
    return fit_snr


def _fit_snr(img_fft, noise_fft, psf_fft, snr_thresh=5, quant_thresh=0.8):
    """Given an FFT of an image and a noise level, estimate SNR(omega)
    by interpolating high SNR regions and setting high-frequency SNR to 1k less than SNR max.
    """
    
    snr_fft = np.abs(img_fft) / np.abs(noise_fft)

    # Calculate from the image SNR
    snr_med = np.median(np.abs(snr_fft))
    snr_min = np.min([np.log10(np.max(snr_fft))-3, np.log10(snr_med)])  # Minimum SNR is 1000 times dimmer than the center
    
    # Only look at one quarter of the array (FFT is reflected along x and y)
    xc = int(img_fft.shape[0]/2)
    snr_corner = snr_fft[:xc, :xc]
    
    # Image x, y arrays as placeholders
    xs = np.arange(xc+1)
    XS, YS = np.meshgrid(xs, xs)
    
#     # Choose indices where SNR is high 
    snr_lim = np.quantile(snr_corner, quant_thresh)
    snr_lim = np.max([snr_lim, snr_thresh])
    good_ids = np.nonzero(snr_corner > snr_lim)
    good_log_snr = np.log10(snr_corner[good_ids])

    # SNR array to interpolate
    log_snr = good_log_snr
    snr_ids = good_ids
    snr_ids = (snr_ids[0], snr_ids[1])
    xs = XS[snr_ids]
    ys = YS[snr_ids]

    # Add a low SNR at highest frequency edges to help interpolation
    boundaries = np.arange(xc+1)
    xs = np.concatenate((xs, np.ones_like(boundaries)*(xc+1), boundaries))
    ys = np.concatenate((ys, boundaries, np.ones_like(boundaries)*(xc+1)))
    log_snr = np.concatenate((log_snr, snr_min*np.ones_like(boundaries), snr_min*np.ones_like(boundaries)))

    # Interpolate
    snr_grid = griddata((xs, ys), log_snr, (XS, YS), method='linear')
    
    # Expand the grid (corner) back to the original shape by doubling in X and Y
    j = -1 
    k = -1 if (snr_fft.shape[0] % 2 == 1) else -2
    fit_snr = np.ones_like(snr_fft)
    fit_snr[:xc,:xc] = snr_grid[:j, :j]
    fit_snr[xc:,:xc] = snr_grid[k::-1, :j]
    fit_snr[:xc,xc:] = snr_grid[:j, k::-1]
    fit_snr[xc:,xc:] = snr_grid[k::-1, k::-1]
    
    # Undo the log
    fit_snr = np.power(10, fit_snr)

    # Rewrite the good SNR regions with real values
    good_ids = np.nonzero(snr_fft > snr_lim)
    fit_snr[good_ids] = snr_fft[good_ids]
    
    # Correct the SNR by the PSF
    fit_snr = fit_snr / ( psf_fft + 1/fit_snr )
    
    return fit_snr

def fourier_deconvolve(img, psf, noise, convolve_nyquist=False):
    """Performs deconvolution of the image by dividing by SNR-weighted
    PSF in the Fourier space. Similar to Wiener transform excep the noise
    level is retained in the deconvolved image.
    
    TODO: right now, all input arrays are square, should deal with non-square images
    Args:
        img (np.ndarray): NxN image array 
        psf (np.ndarray): NxN normalized PSF
        sky_sigma (float): estimate of the sky standard deviation
        convolve_nyquist (bool): if True, convolve the final image with a 2px PSF to reduce artifacts
    Returns:
        img_deconv (np.ndarray): NxN deconvolved image
    """

    # Transform the image and the PSF
    img_fft = fft.fft2(img, norm='ortho')
    psf_fft = fft.fft2(fft.ifftshift(psf), norm='backward')

    # Calculate the noise array & transform
    # noise = np.sqrt(img + sky_sigma**2)
    noise = np.random.normal(loc=0, scale=np.abs(noise), size=img.shape)
    noise_fft = np.abs(fft.fft2(noise, norm='ortho'))
    # Smooth the noise map
<<<<<<< HEAD
    filtsize = int(noise_fft.shape[0]*0.1)
    noise_fft = savgol_filter(noise_fft, axis=0, window_length=filtsize, polyorder=1)
    noise_fft = savgol_filter(noise_fft, axis=1, window_length=filtsize, polyorder=1)
=======
    filtsize = max([3,int(noise_fft.shape[0]*0.1)])
    noise_fft = savgol_filter(noise_fft, axis=0, window_length=filtsize, polyorder=2)
    noise_fft = savgol_filter(noise_fft, axis=1, window_length=filtsize, polyorder=2)
>>>>>>> 317ab4ae


    # Get the SNR
    snr = _fit_snr(img_fft, noise_fft, psf_fft)

    # If True, convolve with a narrow 2px PSF
    if convolve_nyquist:
        nyquist_psf = Gaussian2DKernel(2, x_size=img.shape[1], y_size=img.shape[0])
        nyquist_fft = fft.fft2(fft.ifftshift(nyquist_psf), norm='backward')
    else:
        nyquist_fft = 1

    # Deconvolve
    H = (nyquist_fft + 1/snr) / (psf_fft + 1/snr)
    img_corr = img_fft * H

    # Do an inverse transform
    img_deconv = np.real(fft.ifft2(img_corr, norm='ortho'))

    return img_deconv<|MERGE_RESOLUTION|>--- conflicted
+++ resolved
@@ -494,15 +494,9 @@
     noise = np.random.normal(loc=0, scale=np.abs(noise), size=img.shape)
     noise_fft = np.abs(fft.fft2(noise, norm='ortho'))
     # Smooth the noise map
-<<<<<<< HEAD
-    filtsize = int(noise_fft.shape[0]*0.1)
-    noise_fft = savgol_filter(noise_fft, axis=0, window_length=filtsize, polyorder=1)
-    noise_fft = savgol_filter(noise_fft, axis=1, window_length=filtsize, polyorder=1)
-=======
     filtsize = max([3,int(noise_fft.shape[0]*0.1)])
     noise_fft = savgol_filter(noise_fft, axis=0, window_length=filtsize, polyorder=2)
     noise_fft = savgol_filter(noise_fft, axis=1, window_length=filtsize, polyorder=2)
->>>>>>> 317ab4ae
 
 
     # Get the SNR
