--- conflicted
+++ resolved
@@ -37,16 +37,13 @@
         bgsd = sigma_clipped_stats(img_rescaled)[2]
         err_rescaled = np.sqrt(img_rescaled + bgsd**2)
         psf = Gaussian2DKernel(psf_fwhm*gaussian_fwhm_to_sigma/perfect_pxscale, x_size=img_rescaled.shape[0])
-<<<<<<< HEAD
-        
+
         # Deconvolving: not super stable, so try a few times, if still doesn't work, return nan
         img_deconv = np.nan * np.ones_like(img_rescaled)
         count = 0
         while np.all(np.isnan(img_deconv)) and count<10:
             img_deconv = fourier_deconvolve(img_rescaled, psf, err_rescaled, convolve_nyquist=True)
             count +=1
-        
-        
         # If deconvolution failed, simply return nan
         if np.all(np.isnan(img_deconv)):
             a_fourier = np.nan
@@ -54,12 +51,6 @@
             a_fourier = get_asymmetry(
                 img_deconv, ap_size*pxscale/perfect_pxscale, a_type='squared', sky_type='annulus', bg_corr='full', sky_annulus=[2,3]
             )[0]
-=======
-        img_deconv = fourier_deconvolve(img_rescaled, psf, err_rescaled, convolve_nyquist=True)
-        a_fourier = get_asymmetry(
-            img_deconv, ap_size*pxscale/perfect_pxscale, a_type='squared', sky_type='annulus', bg_corr='full', sky_annulus=[2,3]
-        )[0]
->>>>>>> b9fc5194
     else:
         a_fourier = a_sq
         
@@ -99,11 +90,7 @@
     )[0]
     a_sq_real = get_asymmetry(
         image_perfect, ap_frac*r_pet/perfect_pxscale, a_type='squared', sky_type='annulus', bg_corr='full', sky_annulus=[2, 3]
-<<<<<<< HEAD
-)[0]
-=======
     )[0]
->>>>>>> b9fc5194
     
     # Calculate asyms from the noisy image
     output = get_a_values(image_noisy, ap_frac*r_pet/pxscale, img_params['psf_fwhm'], pxscale, perfect_pxscale, image_perfect.shape)
